from pyspark.sql import SparkSession
<<<<<<< HEAD
from pyspark.sql.functions import *
from pyspark.sql.types import *
import os

# Create Spark session with Windows-specific configurations
=======
from pyspark.sql.functions import from_json, col
from pyspark.sql.types import StructType, StringType

os.environ["HADOOP_HOME"] = "C:\\hadoop-3.3.6"
os.environ["PATH"] += ";C:\\hadoop-3.3.6\\bin"

>>>>>>> 78834d9b
spark = SparkSession.builder \
    .appName("SmartWasteManagement") \
    .config("spark.sql.streaming.checkpointLocation", "C:/tmp/spark_checkpoints/my_stream") \
    .config("spark.hadoop.io.native.lib.available", "false") \
    .config("spark.sql.adaptive.enabled", "false") \
    .config("spark.serializer", "org.apache.spark.serializer.KryoSerializer") \
    .getOrCreate()

# Set log level to reduce noise
spark.sparkContext.setLogLevel("WARN")

<<<<<<< HEAD
# Define schema for the incoming JSON data
schema = StructType([
    StructField("bin_id", StringType(), True),
    StructField("measurement", StringType(), True)
])

try:
    # Read from Kafka
    df = spark \
        .readStream \
        .format("kafka") \
        .option("kafka.bootstrap.servers", "localhost:9092") \
        .option("subscribe", "waste-sensor-data") \
        .option("startingOffsets", "latest") \
        .load()

    # Parse JSON data
    parsed_df = df.select(
        col("value").cast("string").alias("json_str")
    ).filter(
        col("json_str").isNotNull()
    ).select(
        from_json(col("json_str"), schema).alias("data")
    ).select(
        col("data.bin_id").alias("bin_id"),
        col("data.measurement").alias("measurement")
    )

    # Create checkpoint directory if it doesn't exist
    checkpoint_dir = "C:/tmp/spark_checkpoints/my_stream"
    os.makedirs(checkpoint_dir, exist_ok=True)

    # Write to console with proper error handling
    query = parsed_df.writeStream \
        .outputMode("append") \
        .format("console") \
        .option("truncate", "false") \
        .option("checkpointLocation", checkpoint_dir) \
        .trigger(processingTime='10 seconds') \
        .start()

    print("Streaming query started successfully!")
    query.awaitTermination()

except Exception as e:
    print(f"Error occurred: {str(e)}")
    print("Stopping Spark session...")
    spark.stop()
    raise e
=======
schema = StructType() \
    .add("timestamp", StringType()) \
    .add("bin_id", StringType()) \
    .add("sensor_type", StringType()) \
    .add("measurement", StringType())

kafka_df = spark.readStream \
    .format("kafka") \
    .option("kafka.bootstrap.servers", "localhost:9092") \
    .option("subscribe", "waste-sensor-data") \
    .option("startingOffsets", "latest") \
    .load()

json_df = kafka_df.selectExpr("CAST(value AS STRING) as json_str")

parsed_df = json_df.select(from_json(col("json_str"), schema).alias("data")).select("data.*")

filtered_df = parsed_df.filter(col("sensor_type") == "ultrasonic")

query = filtered_df.writeStream \
    .foreachBatch(lambda df, epoch_id: df.write
                  .format("org.apache.spark.sql.cassandra")
                  .options(keyspace="wastebin", table="sensor_data")
                  .mode("append")
                  .save()) \
    .outputMode("append") \
    .start()

query.awaitTermination()
>>>>>>> 78834d9b
<|MERGE_RESOLUTION|>--- conflicted
+++ resolved
@@ -1,80 +1,18 @@
+import os
 from pyspark.sql import SparkSession
-<<<<<<< HEAD
-from pyspark.sql.functions import *
-from pyspark.sql.types import *
-import os
-
-# Create Spark session with Windows-specific configurations
-=======
 from pyspark.sql.functions import from_json, col
 from pyspark.sql.types import StructType, StringType
 
 os.environ["HADOOP_HOME"] = "C:\\hadoop-3.3.6"
 os.environ["PATH"] += ";C:\\hadoop-3.3.6\\bin"
 
->>>>>>> 78834d9b
 spark = SparkSession.builder \
-    .appName("SmartWasteManagement") \
-    .config("spark.sql.streaming.checkpointLocation", "C:/tmp/spark_checkpoints/my_stream") \
-    .config("spark.hadoop.io.native.lib.available", "false") \
-    .config("spark.sql.adaptive.enabled", "false") \
-    .config("spark.serializer", "org.apache.spark.serializer.KryoSerializer") \
+    .appName("WasteBinStreamingConsumer") \
+    .config("spark.jars.packages", "org.apache.spark:spark-sql-kafka-0-10_2.13:4.0.0") \
     .getOrCreate()
 
-# Set log level to reduce noise
 spark.sparkContext.setLogLevel("WARN")
 
-<<<<<<< HEAD
-# Define schema for the incoming JSON data
-schema = StructType([
-    StructField("bin_id", StringType(), True),
-    StructField("measurement", StringType(), True)
-])
-
-try:
-    # Read from Kafka
-    df = spark \
-        .readStream \
-        .format("kafka") \
-        .option("kafka.bootstrap.servers", "localhost:9092") \
-        .option("subscribe", "waste-sensor-data") \
-        .option("startingOffsets", "latest") \
-        .load()
-
-    # Parse JSON data
-    parsed_df = df.select(
-        col("value").cast("string").alias("json_str")
-    ).filter(
-        col("json_str").isNotNull()
-    ).select(
-        from_json(col("json_str"), schema).alias("data")
-    ).select(
-        col("data.bin_id").alias("bin_id"),
-        col("data.measurement").alias("measurement")
-    )
-
-    # Create checkpoint directory if it doesn't exist
-    checkpoint_dir = "C:/tmp/spark_checkpoints/my_stream"
-    os.makedirs(checkpoint_dir, exist_ok=True)
-
-    # Write to console with proper error handling
-    query = parsed_df.writeStream \
-        .outputMode("append") \
-        .format("console") \
-        .option("truncate", "false") \
-        .option("checkpointLocation", checkpoint_dir) \
-        .trigger(processingTime='10 seconds') \
-        .start()
-
-    print("Streaming query started successfully!")
-    query.awaitTermination()
-
-except Exception as e:
-    print(f"Error occurred: {str(e)}")
-    print("Stopping Spark session...")
-    spark.stop()
-    raise e
-=======
 schema = StructType() \
     .add("timestamp", StringType()) \
     .add("bin_id", StringType()) \
@@ -103,5 +41,4 @@
     .outputMode("append") \
     .start()
 
-query.awaitTermination()
->>>>>>> 78834d9b
+query.awaitTermination()