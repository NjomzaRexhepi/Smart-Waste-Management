import os
import uuid
from pyspark.sql import SparkSession
from pyspark.sql.functions import (
    from_json, col, to_timestamp, when, lit, udf, coalesce
)
from pyspark.sql.types import (
    StructType, StringType, DoubleType, IntegerType, BooleanType, DateType, TimestampType
)
<<<<<<< HEAD
import smtplib
from email.mime.text import MIMEText
from email.mime.multipart import MIMEMultipart
import logging

# Setup logging
logging.basicConfig(level=logging.INFO)
logger = logging.getLogger(__name__)
=======
from pyspark.sql.functions import try_to_timestamp
>>>>>>> b1626292

# -----------------------------
# Configurable thresholds
# -----------------------------
FILL_LEVEL_ALARM = 90.0
TEMPERATURE_ALARM = 60.0

# -----------------------------
# Environment setup
# -----------------------------
os.environ["HADOOP_HOME"] = os.getenv("HADOOP_HOME", r"C:\hadoop-3.3.6")
os.environ["PATH"] += f";{os.environ['HADOOP_HOME']}\\bin"

EMAIL_CONFIG = {
    'smtp_server': 'smtp.gmail.com',
    'smtp_port': 587,
    'username': 'test17@gmail.com',  
    'password': '',
    'recipient': 'test@gmail.com'
}

# -----------------------------
# Email function (fixed)
# -----------------------------
def send_email_alert(alert_data):
    try:
        msg = MIMEMultipart()
        msg['From'] = EMAIL_CONFIG['username']
        msg['To'] = EMAIL_CONFIG['recipient']
        msg['Subject'] = f"URGENT: {alert_data['alarm_type']} - {alert_data['bin_id']}"

        body = f"""
Alert Details:
- Bin ID: {alert_data['bin_id']}
- Alert Type: {alert_data['alarm_type']}
- Severity: {alert_data.get('severity', 'high')}
- Timestamp: {alert_data['triggered_at']}
- Location: https://maps.google.com/?q={alert_data.get('lat', '')},{alert_data.get('lon', '')}

Please take immediate action.
"""
        msg.attach(MIMEText(body, 'plain'))

        server = smtplib.SMTP(EMAIL_CONFIG['smtp_server'], EMAIL_CONFIG['smtp_port'])
        server.starttls()
        server.login(EMAIL_CONFIG['username'], EMAIL_CONFIG['password'])
        server.sendmail(EMAIL_CONFIG['username'], EMAIL_CONFIG['recipient'], msg.as_string())
        server.quit()

        logger.info(f"Email alert sent for {alert_data['bin_id']}")
        return True
    except Exception as e:
        logger.error(f"Failed to send email: {e}")
        return False

# -----------------------------
# Spark session with corrected packages
# -----------------------------
spark = SparkSession.builder \
    .appName("SmartWasteStreaming") \
    .config("spark.jars.packages",
            "org.apache.spark:spark-sql-kafka-0-10_2.13:4.0.0,"
            "com.datastax.spark:spark-cassandra-connector_2.13:3.4.1") \
    .config("spark.cassandra.connection.host", os.getenv("CASSANDRA_HOST", "127.0.0.1")) \
    .config("spark.cassandra.connection.port", os.getenv("CASSANDRA_PORT", "9042")) \
    .config("spark.sql.adaptive.enabled", "false") \
    .config("spark.serializer", "org.apache.spark.serializer.KryoSerializer") \
    .getOrCreate()

spark.sparkContext.setLogLevel("WARN")
print("Spark session created successfully")

# -----------------------------
# UUID generator
# -----------------------------
def generate_uuid():
    return str(uuid.uuid4())
uuid_udf = udf(generate_uuid, StringType())

# -----------------------------
# Kafka reader helper
# -----------------------------
def read_kafka(topic):
    kafka_servers = os.getenv("KAFKA_BOOTSTRAP", "localhost:9092")
    return spark.readStream \
        .format("kafka") \
        .option("kafka.bootstrap.servers", kafka_servers) \
        .option("subscribe", topic) \
        .option("startingOffsets", "earliest") \
        .option("failOnDataLoss", "false") \
        .option("maxOffsetsPerTrigger", 1000) \
        .load() \
        .selectExpr("CAST(value AS STRING) as json_str")

# -----------------------------
# Enhanced batch processing with error handling
# -----------------------------
def process_batch_safe(df, epoch_id, keyspace, table, label):
    try:
        cnt = df.count()
        if cnt > 0:
            print(f"[{label}] Processing batch {epoch_id} with {cnt} rows")
            
            # Show sample data for debugging
            print(f"[{label}] Sample data:")
            df.show(3, truncate=False)
            
            # Write to Cassandra with proper options
            df.write \
                .format("org.apache.spark.sql.cassandra") \
                .mode("append") \
                .option("keyspace", keyspace) \
                .option("table", table) \
                .option("spark.cassandra.output.ignoreNulls", "true") \
                .option("spark.cassandra.output.consistency.level", "ONE") \
                .option("spark.cassandra.output.batch.size.rows", "100") \
                .option("spark.cassandra.output.concurrent.writes", "1") \
                .save()
                
            # Send email alerts for alarm tables
            if table.lower() == "alarms" or table.lower() == "sensor_alarms":
                alerts = df.collect()
                for row in alerts:
                    alert_data = row.asDict()
                    send_email_alert(alert_data)
                    
            print(f"[{label}] Successfully wrote {cnt} rows to {keyspace}.{table}")
        else:
            print(f"[{label}] Batch {epoch_id} is empty")
            
    except Exception as e:
        print(f"[{label}] Error in batch {epoch_id}: {str(e)}")
        import traceback
        traceback.print_exc()
        # Don't re-raise to prevent stream termination

# -----------------------------
# Schemas matching simulator output
# -----------------------------
schema_bins = StructType() \
    .add("bin_id", StringType()) \
    .add("location_lat", DoubleType()) \
    .add("location_lng", DoubleType()) \
    .add("type", StringType()) \
    .add("capacity", DoubleType()) \
    .add("current_fill_level", DoubleType()) \
    .add("status", StringType()) \
    .add("last_maintenance_date", TimestampType()) \
    .add("installation_date", TimestampType())

schema_sensor = StructType() \
    .add("sensor_id", StringType()) \
    .add("bin_id", StringType()) \
    .add("timestamp", StringType()) \
    .add("fill_level", DoubleType()) \
    .add("temperature", DoubleType()) \
    .add("weight", DoubleType()) \
    .add("humidity", DoubleType()) \
    .add("status", StringType())

schema_reports = StructType() \
    .add("report_id", StringType()) \
    .add("bin_id", StringType()) \
    .add("report_timestamp", StringType()) \
    .add("report_type", StringType()) \
    .add("description", StringType()) \
    .add("resolved", BooleanType()) \
    .add("resolved_timestamp", StringType())

schema_maintenance = StructType() \
    .add("event_id", StringType()) \
    .add("bin_id", StringType()) \
    .add("maintenance_type", StringType()) \
    .add("event_timestamp", StringType()) \
    .add("performed_by", StringType()) \
    .add("duration", DoubleType()) \
    .add("cost", DoubleType())

schema_alarms = StructType() \
    .add("alarm_id", StringType()) \
    .add("bin_id", StringType()) \
    .add("alarm_type", StringType()) \
    .add("triggered_at", StringType()) \
    .add("resolved_at", StringType()) \
    .add("severity", StringType()) \
    .add("status", StringType())

schema_performance = StructType() \
    .add("id", StringType()) \
    .add("date", StringType()) \
    .add("total_bins", IntegerType()) \
    .add("avg_fill_level", DoubleType()) \
    .add("total_reports", IntegerType()) \
    .add("resolved_reports", IntegerType()) \
    .add("maintenance_events_count", IntegerType()) \
    .add("avg_response_time", DoubleType()) \
    .add("alarms_count", IntegerType()) \
    .add("routes_completed", IntegerType())

schema_routes = StructType() \
    .add("route_id", StringType()) \
    .add("bin_id", StringType()) \
    .add("service_date", StringType()) \
    .add("collection_status", StringType())

# -----------------------------
# Helper function for timestamp parsing
# -----------------------------
def parse_timestamp_safe(timestamp_col):
    """Safely parse timestamps with multiple format attempts"""
    return coalesce(
        to_timestamp(timestamp_col, "yyyy-MM-dd'T'HH:mm:ss.SSSSSSXXX"),
        to_timestamp(timestamp_col, "yyyy-MM-dd'T'HH:mm:ss.SSSXXX"),
        to_timestamp(timestamp_col, "yyyy-MM-dd'T'HH:mm:ssXXX"),
        to_timestamp(timestamp_col, "yyyy-MM-dd'T'HH:mm:ss.SSSSSS"),
        to_timestamp(timestamp_col, "yyyy-MM-dd'T'HH:mm:ss.SSS"),
        to_timestamp(timestamp_col, "yyyy-MM-dd'T'HH:mm:ss"),
        to_timestamp(timestamp_col, "yyyy-MM-dd"),
        to_timestamp(timestamp_col)
    )

# -----------------------------
# 1) Bins stream
# -----------------------------
print("Setting up bins stream...")
bins_df = read_kafka("bins") \
    .select(from_json(col("json_str"), schema_bins).alias("data")) \
    .select("data.*") \
    .filter(col("bin_id").isNotNull()) \
    .withColumn(
        "last_maintenance_date",
        try_to_timestamp("last_maintenance_date")
    ) \
    .withColumn(
        "installation_date",
        try_to_timestamp("installation_date")
    )

bins_query = bins_df.writeStream \
    .foreachBatch(lambda df, epoch_id: process_batch_safe(df, epoch_id, "wastebin", "bins", "BINS")) \
    .outputMode("append") \
    .option("checkpointLocation", "/tmp/spark_checkpoints/bins") \
    .trigger(processingTime='30 seconds') \
    .start()

# -----------------------------
# 2) Sensor stream
# -----------------------------
print("Setting up sensor stream...")
sensor_df = read_kafka("sensor_data") \
    .select(from_json(col("json_str"), schema_sensor).alias("data")) \
    .select("data.*") \
    .filter(col("bin_id").isNotNull()) \
    .withColumn("timestamp", parse_timestamp_safe(col("timestamp"))) \
    .filter(col("timestamp").isNotNull())

sensor_query = sensor_df.writeStream \
    .foreachBatch(lambda df, epoch_id: process_batch_safe(df, epoch_id, "wastebin", "sensor_data", "SENSOR")) \
    .outputMode("append") \
    .option("checkpointLocation", "/tmp/spark_checkpoints/sensor") \
    .trigger(processingTime='15 seconds') \
    .start()

# -----------------------------
# 3) Citizen reports
# -----------------------------
print("Setting up citizen reports stream...")
reports_df = read_kafka("citizen_reports") \
    .select(from_json(col("json_str"), schema_reports).alias("data")) \
    .select("data.*") \
    .filter(col("bin_id").isNotNull()) \
    .withColumn("report_timestamp", parse_timestamp_safe(col("report_timestamp"))) \
    .withColumn("resolved_timestamp", 
                when(col("resolved_timestamp").isNotNull() & (col("resolved_timestamp") != ""), 
                     parse_timestamp_safe(col("resolved_timestamp")))
                .otherwise(lit(None).cast(TimestampType())))

reports_query = reports_df.writeStream \
    .foreachBatch(lambda df, epoch_id: process_batch_safe(df, epoch_id, "wastebin", "citizen_reports", "REPORTS")) \
    .outputMode("append") \
    .option("checkpointLocation", "/tmp/spark_checkpoints/reports") \
    .trigger(processingTime='30 seconds') \
    .start()

# -----------------------------
# 4) Maintenance events
# -----------------------------
print("Setting up maintenance stream...")
maintenance_df = read_kafka("maintenance_events") \
    .select(from_json(col("json_str"), schema_maintenance).alias("data")) \
    .select("data.*") \
    .filter(col("bin_id").isNotNull()) \
    .withColumn("event_timestamp", parse_timestamp_safe(col("event_timestamp")))

maintenance_query = maintenance_df.writeStream \
    .foreachBatch(lambda df, epoch_id: process_batch_safe(df, epoch_id, "wastebin", "maintenance_events", "MAINTENANCE")) \
    .outputMode("append") \
    .option("checkpointLocation", "/tmp/spark_checkpoints/maintenance") \
    .trigger(processingTime='30 seconds') \
    .start()

# -----------------------------
# 5) Alarms stream
# -----------------------------
print("Setting up alarms stream...")
alarms_df = read_kafka("alarms") \
    .select(from_json(col("json_str"), schema_alarms).alias("data")) \
    .select("data.*") \
    .filter(col("bin_id").isNotNull()) \
    .withColumn("triggered_at", parse_timestamp_safe(col("triggered_at"))) \
    .withColumn("resolved_at", 
                when(col("resolved_at").isNotNull() & (col("resolved_at") != ""), 
                     parse_timestamp_safe(col("resolved_at")))
                .otherwise(lit(None).cast(TimestampType())))

alarms_query = alarms_df.writeStream \
    .foreachBatch(lambda df, epoch_id: process_batch_safe(df, epoch_id, "wastebin", "alarms", "ALARMS")) \
    .outputMode("append") \
    .option("checkpointLocation", "/tmp/spark_checkpoints/alarms") \
    .trigger(processingTime='20 seconds') \
    .start()

# -----------------------------
# 6) Performance analytics
# -----------------------------
print("Setting up performance analytics stream...")
performance_df = read_kafka("performance_analytics") \
    .select(from_json(col("json_str"), schema_performance).alias("data")) \
    .select("data.*") \
    .filter(col("id").isNotNull()) \
    .withColumn("date", 
                when(col("date").isNotNull(), col("date").cast(DateType()))
                .otherwise(lit(None).cast(DateType())))

performance_query = performance_df.writeStream \
    .foreachBatch(lambda df, epoch_id: process_batch_safe(df, epoch_id, "wastebin", "performance_analytics", "PERFORMANCE")) \
    .outputMode("append") \
    .option("checkpointLocation", "/tmp/spark_checkpoints/performance") \
    .trigger(processingTime='60 seconds') \
    .start()

# -----------------------------
# 7) Route history
# -----------------------------
print("Setting up routes stream...")
routes_df = read_kafka("route_history") \
    .select(from_json(col("json_str"), schema_routes).alias("data")) \
    .select("data.*") \
    .filter(col("route_id").isNotNull() & col("bin_id").isNotNull()) \
    .withColumn("service_date", parse_timestamp_safe(col("service_date")))

routes_query = routes_df.writeStream \
    .foreachBatch(lambda df, epoch_id: process_batch_safe(df, epoch_id, "wastebin", "route_history", "ROUTES")) \
    .outputMode("append") \
    .option("checkpointLocation", "/tmp/spark_checkpoints/routes") \
    .trigger(processingTime='60 seconds') \
    .start()

# -----------------------------
# 8) Real-time alarm detection from sensor data
# -----------------------------
print("Setting up real-time alarm detection...")
sensor_alarms_df = sensor_df.filter(
    (col("fill_level") >= FILL_LEVEL_ALARM) | 
    (col("temperature") >= TEMPERATURE_ALARM)
).withColumn(
    "alarm_type_derived",
    when(col("fill_level") >= FILL_LEVEL_ALARM, lit("overflow"))
    .when(col("temperature") >= TEMPERATURE_ALARM, lit("temperature"))
    .otherwise(lit("system"))
).select(
    uuid_udf().alias("alarm_id"),
    col("bin_id"),
    col("alarm_type_derived").alias("alarm_type"),
    col("timestamp").alias("triggered_at"),
    lit(None).cast(TimestampType()).alias("resolved_at"),
    when(col("fill_level") >= 95, lit("critical"))
    .when(col("temperature") >= 70, lit("critical"))
    .otherwise(lit("high")).alias("severity"),
    lit("active").alias("status")
)

sensor_alarms_query = sensor_alarms_df.writeStream \
    .foreachBatch(lambda df, epoch_id: process_batch_safe(df, epoch_id, "wastebin", "alarms", "SENSOR_ALARMS")) \
    .outputMode("append") \
    .option("checkpointLocation", "/tmp/spark_checkpoints/sensor_alarms") \
    .trigger(processingTime='20 seconds') \
    .start()

# -----------------------------
# Monitor and manage streams
# -----------------------------
def print_stream_status():
    active_streams = spark.streams.active
    print(f"\n=== Active Streams: {len(active_streams)} ===")
    for i, stream in enumerate(active_streams):
        print(f"{i+1}. {stream.name} - Status: {stream.status}")

try:
    print("\n" + "="*60)
    print("ALL STREAMS STARTED SUCCESSFULLY!")
    print("="*60)
    print("Processing Topics:")
    print("  • bins -> wastebin.bins")
    print("  • sensor_data -> wastebin.sensor_data") 
    print("  • citizen_reports -> wastebin.citizen_reports")
    print("  • maintenance_events -> wastebin.maintenance_events")
    print("  • alarms -> wastebin.alarms")
    print("  • performance_analytics -> wastebin.performance_analytics")
    print("  • route_history -> wastebin.route_history")
    print("  • sensor-based alarms -> wastebin.alarms")
    print("="*60)
    print("Press Ctrl+C to stop all streams")
    print("="*60)
    
    # Print initial status
    print_stream_status()
    
    # Wait for termination
    spark.streams.awaitAnyTermination()
    
except KeyboardInterrupt:
    print("\nStopping all streams...")
    for stream in spark.streams.active:
        print(f"Stopping {stream.name}...")
        stream.stop()
    print("All streams stopped")
    
except Exception as e:
    print(f"Error occurred: {str(e)}")
    import traceback
    traceback.print_exc()
    
finally:
    spark.stop()
    print("Spark session closed")<|MERGE_RESOLUTION|>--- conflicted
+++ resolved
@@ -7,7 +7,6 @@
 from pyspark.sql.types import (
     StructType, StringType, DoubleType, IntegerType, BooleanType, DateType, TimestampType
 )
-<<<<<<< HEAD
 import smtplib
 from email.mime.text import MIMEText
 from email.mime.multipart import MIMEMultipart
@@ -16,9 +15,7 @@
 # Setup logging
 logging.basicConfig(level=logging.INFO)
 logger = logging.getLogger(__name__)
-=======
 from pyspark.sql.functions import try_to_timestamp
->>>>>>> b1626292
 
 # -----------------------------
 # Configurable thresholds
